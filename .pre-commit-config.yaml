--- conflicted
+++ resolved
@@ -17,11 +17,7 @@
     hooks:
       - id: codespell
         args:
-<<<<<<< HEAD
-          - --ignore-words-list=hass,alot,datas,dof,dur,farenheit,hist,iff,ines,ist,lightsensor,mut,nd,pres,referer,ser,serie,te,technik,ue,uint,visability,wan,wanna,withing,Secons
-=======
           - --ignore-words-list=hass,alot,datas,dof,dur,farenheit,hist,iff,ines,ist,lightsensor,mut,nd,pres,referer,ser,serie,te,technik,ue,uint,visability,wan,wanna,withing,Secons,secons
->>>>>>> 37841fbe
           - --skip="./.*,*.csv,*.json"
           - --quiet-level=2
         exclude_types: [csv, json]
